from typing import Dict, List
import os
import torch
import numpy as np
from nlp.pipeline.common.evaluation import Evaluator
from nlp.pipeline.processors.predictor import Predictor
from nlp.pipeline.data.data_pack import DataPack
from nlp.pipeline.common.resources import Resources
from nlp.pipeline.models.NER.vocabulary_processor import Alphabet
from nlp.pipeline.data.readers.conll03_reader import CoNLL03Ontology


class CoNLLNERPredictor(Predictor):
    def __init__(self):
        super().__init__()
        self.model = None
        self.word_alphabet, self.char_alphabet, self.chunk_alphabet, self.pos_alphabet, self.ner_alphabet = (
            None,
            None,
            None,
            None,
            None,
        )
        self.config_model = None
        self.config_data = None
        self.normalize_func = None
        self.embedding_dict = None
        self.embedding_dim = None
        self.device = None
        self.add_cnt = 0
        self.input_cnt = 0

        self.train_instances_cache = []

        # TODO(haoransh): reconsider these hard-coded parameters
        self.context_type = "sentence"
        self.annotation_types = {
            "Token": ["chunk_tag", "pos_tag"],
            "Sentence": [],  # span by default
        }
        self.batch_size = 4
        self.ner_ontology = CoNLL03Ontology

    def initialize(self, resource: Resources):
        self.word_alphabet: Alphabet = resource.resources["word_alphabet"]
        self.char_alphabet: Alphabet = resource.resources["char_alphabet"]
        self.chunk_alphabet: Alphabet = resource.resources["chunk_alphabet"]
        self.pos_alphabet: Alphabet = resource.resources["pos_alphabet"]
        self.ner_alphabet: Alphabet = resource.resources["ner_alphabet"]
        self.config_model = resource.resources["config_model"]
        self.config_data = resource.resources["config_data"]
        self.embedding_dict = resource.resources["embedding_dict"]
        self.embedding_dim = resource.resources["embedding_dim"]
        self.model = resource.resources["model"]
        self.device = resource.resources["device"]
        self.normalize_func = lambda x: self.config_data.digit_re.sub("0", x)

    @torch.no_grad()
    def predict(self, data_batch: Dict):

        tokens = data_batch["Token"]

        instances = []
        for words, poses, chunks in zip(
            tokens["text"],
            tokens["pos_tag"],
            tokens["chunk_tag"]
        ):
            char_id_seqs = []
            word_ids = []
            pos_ids, chunk_ids, ner_ids = [], [], []
            for word in words:
                self.input_cnt += 1
                char_ids = []
                for char in word:
                    char_ids.append(self.char_alphabet.get_index(char))
                if len(char_ids) > self.config_data.max_char_length:
                    char_ids = char_ids[: self.config_data.max_char_length]
                char_id_seqs.append(char_ids)

                word = self.normalize_func(word)
                word_ids.append(self.word_alphabet.get_index(word))

            for pos in poses:
                pos_ids.append(self.pos_alphabet.get_index(pos))
            for chunk in chunks:
                chunk_ids.append(self.chunk_alphabet.get_index(chunk))
            instances.append(
                (word_ids, char_id_seqs, pos_ids, chunk_ids)
            )

        self.model.eval()
        batch_data = self.get_batch_tensor(instances, device=self.device)
        word, char, _, _, masks, lengths = batch_data
        preds = self.model.decode(word, char, mask=masks)

        pred = {
            "Token": {
                "ner_tag": [],
                "tid": [],
            }
        }

        for i in range(len(tokens["tid"])):
            tids = tokens["tid"][i]
            ner_tags = []
            for j in range(len(tids)):
                ner_tags.append(self.ner_alphabet.get_instance(preds[i][j]))

<<<<<<< HEAD
            pred["Token"]["ner_tag"].append(np.array(ner_tags))
            pred["Token"]["tid"].append(np.array(tids))
=======
    def load_model_checkpoint(self):
        ckpt = torch.load(self.config_model.model_path)
        print("restoring model from {}".format(self.config_model.model_path))
        self.model.load_state_dict(ckpt["model"])

    def pack(self, data_pack: DataPack, *inputs):
        tokens = inputs[0]
        for i, token in enumerate(tokens):
            self.add_cnt += 1
            data_pack.add_entry(token)
>>>>>>> e3a8f03b

        return pred

    def pack(self, data_pack: DataPack, output_dict: Dict = None):
        """
        Write the prediction results back to datapack. If :attr:`_overwrite`
        is `True`, write the predicted ner_tag to the original tokens.
        Otherwise, create a new set of tokens and write the predicted ner_tag
        to the new tokens (usually use this configuration for evaluation.)
        """
        if output_dict is None: return

        if self._overwrite:
            for i in range(len(output_dict["Token"]["tid"])):
                for j in range(len(output_dict["Token"]["tid"][i])):
                    tid = output_dict["Token"]["tid"][i][j]
                    ner_tag = output_dict["Token"]["ner_tag"][i][j]
                    data_pack.index.entry_index[tid].ner_tag = ner_tag

        else:
            for i in range(len(output_dict["Token"]["tid"])):
                for j in range(len(output_dict["Token"]["tid"][i])):
                    tid = output_dict["Token"]["tid"][i][j]
                    orig_token = data_pack.index.entry_index[tid]
                    ner_tag = output_dict["Token"]["ner_tag"][i][j]

                    kwargs_i = {
                        "ner_tag": ner_tag,
                    }
                    token = self.ner_ontology.Token(
                        self.component_name,
                        orig_token.span.begin,
                        orig_token.span.end,
                    )
                    token.set_fields(**kwargs_i)
                    data_pack.add_entry(token)

    def _record_fields(self, data_pack: DataPack):
        if self._overwrite:
            data_pack.record_fields(
                ["ner_tag"],
                self.ner_ontology.Token.__name__,
            )
        else:
            data_pack.record_fields(
                ["ner_tag"],
                self.ner_ontology.Token.__name__,
                self.component_name
            )

    def get_batch_tensor(self, data: List, device=None):
        """

        :param data: A list of quintuple
            (word_ids, char_id_seqs, pos_ids, chunk_ids, ner_ids
        :param device:
        :return:
        """
        batch_size = len(data)
        batch_length = max([len(d[0]) for d in data])
        char_length = max(
            [max([len(charseq) for charseq in d[1]]) for d in data]
        )

        char_length = min(
            self.config_data.max_char_length,
            char_length + self.config_data.num_char_pad,
        )

        wid_inputs = np.empty([batch_size, batch_length], dtype=np.int64)
        cid_inputs = np.empty(
            [batch_size, batch_length, char_length], dtype=np.int64
        )
        pid_inputs = np.empty([batch_size, batch_length], dtype=np.int64)
        chid_inputs = np.empty([batch_size, batch_length], dtype=np.int64)

        masks = np.zeros([batch_size, batch_length], dtype=np.float32)

        lengths = np.empty(batch_size, dtype=np.int64)

        for i, inst in enumerate(data):
            wids, cid_seqs, pids, chids = inst

            inst_size = len(wids)
            lengths[i] = inst_size
            # word ids
            wid_inputs[i, :inst_size] = wids
            wid_inputs[i, inst_size:] = self.word_alphabet.pad_id
            for c, cids in enumerate(cid_seqs):
                cid_inputs[i, c, : len(cids)] = cids
                cid_inputs[i, c, len(cids) :] = self.char_alphabet.pad_id
            cid_inputs[i, inst_size:, :] = self.char_alphabet.pad_id
            # pos ids
            pid_inputs[i, :inst_size] = pids
            pid_inputs[i, inst_size:] = self.pos_alphabet.pad_id
            # chunk ids
            chid_inputs[i, :inst_size] = chids
            chid_inputs[i, inst_size:] = self.chunk_alphabet.pad_id
            # masks
            masks[i, :inst_size] = 1.0

        words = torch.from_numpy(wid_inputs).to(device)
        chars = torch.from_numpy(cid_inputs).to(device)
        pos = torch.from_numpy(pid_inputs).to(device)
        chunks = torch.from_numpy(chid_inputs).to(device)
        masks = torch.from_numpy(masks).to(device)
        lengths = torch.from_numpy(lengths).to(device)

        return words, chars, pos, chunks, masks, lengths


class CoNLLNEREvaluator(Evaluator):
    def __init__(self, config):
        super().__init__(config)
        self.ner_ontology = CoNLL03Ontology
        self.test_component = CoNLLNERPredictor().component_name
        self.output_file = "tmp_eval.txt"
        self.score_file = "tmp_eval.score"
        self.scores = {}

    def consume_next(self, pack: DataPack):
        opened_file = open(self.output_file, "w+")
        for pred_sentence, tgt_sentence in zip(
            pack.get_data(
                context_type="sentence",
                annotation_types={
                    "Token": {
                        "component": self.test_component,
                        "fields": ["ner_tag"],
                    },
                    "Sentence": [],  # span by default
                },
            ),
            pack.get_data(
                context_type="sentence",
                annotation_types={
                    "Token": {"fields": ["chunk_tag", "pos_tag", "ner_tag"]},
                    "Sentence": [],  # span by default
                },
            ),
        ):

            pred_tokens, tgt_tokens = (
                pred_sentence["Token"],
                tgt_sentence["Token"],
            )

            # print(pred_tokens)
            for i in range(len(pred_tokens["text"])):
                w = tgt_tokens["text"][i]
                p = tgt_tokens["pos_tag"][i]
                ch = tgt_tokens["chunk_tag"][i]
                tgt = tgt_tokens["ner_tag"][i]
                pred = pred_tokens["ner_tag"][i]

                opened_file.write(
                    "%d %s %s %s %s %s\n" % (i + 1, w, p, ch, tgt, pred)
                )

            opened_file.write("\n")
        opened_file.close()
        os.system(
            "./conll03eval.v2 < %s > %s"
            % (self.output_file, self.score_file)
        )
        with open(self.score_file, "r") as fin:
            fin.readline()
            line = fin.readline()
            fields = line.split(";")
            acc = float(fields[0].split(":")[1].strip()[:-1])
            precision = float(fields[1].split(":")[1].strip()[:-1])
            recall = float(fields[2].split(":")[1].strip()[:-1])
            f1 = float(fields[3].split(":")[1].strip())
        self.scores = {
            "accuracy": acc,
            "precision": precision,
            "recall": recall,
            "f1": f1,
        }

    def get_result(self):
        return self.scores
<|MERGE_RESOLUTION|>--- conflicted
+++ resolved
@@ -107,23 +107,15 @@
             for j in range(len(tids)):
                 ner_tags.append(self.ner_alphabet.get_instance(preds[i][j]))
 
-<<<<<<< HEAD
             pred["Token"]["ner_tag"].append(np.array(ner_tags))
             pred["Token"]["tid"].append(np.array(tids))
-=======
+
+        return pred
+
     def load_model_checkpoint(self):
         ckpt = torch.load(self.config_model.model_path)
         print("restoring model from {}".format(self.config_model.model_path))
         self.model.load_state_dict(ckpt["model"])
-
-    def pack(self, data_pack: DataPack, *inputs):
-        tokens = inputs[0]
-        for i, token in enumerate(tokens):
-            self.add_cnt += 1
-            data_pack.add_entry(token)
->>>>>>> e3a8f03b
-
-        return pred
 
     def pack(self, data_pack: DataPack, output_dict: Dict = None):
         """
@@ -167,7 +159,7 @@
             )
         else:
             data_pack.record_fields(
-                ["ner_tag"],
+                ["ner_tag", "span"],
                 self.ner_ontology.Token.__name__,
                 self.component_name
             )
@@ -303,4 +295,4 @@
         }
 
     def get_result(self):
-        return self.scores
+        return self.scores