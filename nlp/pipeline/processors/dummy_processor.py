--- conflicted
+++ resolved
@@ -1,17 +1,11 @@
-<<<<<<< HEAD
-from typing import Dict, List, Optional
+from typing import Dict, Optional
 
 import numpy as np
 
 from nlp.pipeline.data.base_ontology import Link
-=======
-import numpy as np
-from typing import Dict
-from nlp.pipeline.processors.batch_processor import BatchProcessor
->>>>>>> 23505109
 from nlp.pipeline.data.data_pack import DataPack
 from nlp.pipeline.data.readers import OntonotesOntology
-from nlp.pipeline.processors.predictor import Predictor
+from nlp.pipeline.processors.batch_processor import BatchProcessor
 
 __all__ = [
     "RelationOntology",
