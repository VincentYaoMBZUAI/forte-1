--- conflicted
+++ resolved
@@ -11,11 +11,7 @@
 install:
   - pip install --upgrade pip
   - pip install --progress-bar off torch==$TORCH_VER
-<<<<<<< HEAD
-  - pip install --progress-bar off .[ner,srl,txtgen,stanfordnlp,test,example,ir]
-=======
-  - pip install --progress-bar off .[ner,srl,txtgen,stanfordnlp,test,example,indexer]
->>>>>>> 790dcd1d
+  - pip install --progress-bar off .[ner,srl,txtgen,stanfordnlp,test,example,ir,indexer]
   # Install texar-pytorch.
   - git clone https://github.com/asyml/texar-pytorch.git
   - cd texar-pytorch
