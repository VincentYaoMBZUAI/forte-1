# Copyright 2019 The Forte Authors. All Rights Reserved.
#
# Licensed under the Apache License, Version 2.0 (the "License");
# you may not use this file except in compliance with the License.
# You may obtain a copy of the License at
#
#      http://www.apache.org/licenses/LICENSE-2.0
#
# Unless required by applicable law or agreed to in writing, software
# distributed under the License is distributed on an "AS IS" BASIS,
# WITHOUT WARRANTIES OR CONDITIONS OF ANY KIND, either express or implied.
# See the License for the specific language governing permissions and
# limitations under the License.
"""
This class defines the basic ontology supported by our system
"""
<<<<<<< HEAD
from typing import Optional, Dict, List, Set, Any
=======
from typing import Optional, Dict, List, Set, Type
>>>>>>> 2b70531a
from forte.data.data_pack import DataPack
from forte.data.ontology import Entry, Annotation, Link, Group, Generic

__all__ = [
    "Token",
    "Sentence",
    "Passage",
    "Document",
    "EntityMention",
    "Phrase",
    "PredicateArgument",
    "PredicateMention",
    "PredicateLink",
    "CoreferenceGroup",
    "Dependency",
    "RelationLink",
    "Query"
]


class Token(Annotation):
    """
    A span based annotation :class:`Token`.

    Args:
        pack (DataPack): The data pack this token belongs to.
        begin (int): The offset of the first character in the token.
        end (int): The offset of the last character in the token + 1.

    Attributes:
        ud_xpos (str): Language specific pos tag. Used in CoNLL-U Format. Refer
        https://universaldependencies.org/format.html
        lemma (str): Lemma or stem of word form.
        is_root (bool): If the token is a root of, say, dependency tree.
        ud_misc (Dict[str, List[str]]): Miscellaneous ud_features. Used in
        CoNLL-U Format. Refer https://universaldependencies.org/format.html
    """

    def __init__(self, pack: DataPack, begin: int, end: int):
        super().__init__(pack, begin, end)
        self.pos: Optional[str] = None
        self.ud_xpos: Optional[str] = None
        self.lemma: Optional[str] = None
        self.chunk: Optional[str] = None
        self.ner: Optional[str] = None
        self.sense: Optional[str] = None
        self.is_root: Optional[bool] = None
        self.ud_features: Optional[Dict[str, List[str]]] = None
        self.ud_misc: Optional[Dict[str, List[str]]] = None


class Sentence(Annotation):
    """
    A span based annotation :class:`Sentence`.

    Args:
        pack (DataPack): The data pack this token belongs to.
        begin (int): The offset of the first character in the sentence.
        end (int): The offset of the last character in the sentence + 1.
    """

    def __init__(self, pack: DataPack, begin: int, end: int):
        super().__init__(pack, begin, end)
        self._sentiment: Dict[str, float] = {}

    @property
    def sentiment(self):
        return self._sentiment

    @sentiment.setter
    def sentiment(self, scores: Dict[str, float]):
        self._sentiment = scores

    def add_sentiment(self, key: str, value: float):
        self._sentiment[key] = value


class Passage(Annotation):
    """
    A span based annotation :class:`Passage`.

    Args:
        pack (DataPack): The data pack this token belongs to.
        begin (int): The offset of the first character in the sentence.
        end (int): The offset of the last character in the sentence + 1.
    """
    def __init__(self, pack: DataPack, begin: int, end: int):
        super().__init__(pack, begin, end)


class Document(Annotation):
    """
    A span based annotation :class:`Document`.

    Args:
        pack (DataPack): The data pack this token belongs to.
        begin (int): The offset of the first character in the document.
        end (int): The offset of the last character in the document + 1.
    """

    def __init__(self, pack: DataPack, begin: int, end: int):
        super().__init__(pack, begin, end)


class EntityMention(Annotation):
    """
    A span based annotation :class:`EntityMention`.

    Args:
        pack (DataPack): The data pack this token belongs to.
        begin (int): The offset of the first character in the entity mention.
        end (int): The offset of the last character in the entity mention + 1.
    """

    def __init__(self, pack: DataPack, begin: int, end: int):
        super().__init__(pack, begin, end)
        self.ner_type: Optional[str] = None


class Phrase(Annotation):
    """
    A span based annotation :class:`Phrase`.

    Args:
        pack (DataPack): The data pack this token belongs to.
        begin (int): The offset of the first character in the phrase.
        end (int): The offset of the last character in the phrase + 1.
    """

    def __init__(self, pack: DataPack, begin: int, end: int):
        super().__init__(pack, begin, end)
        self.phrase_type: Optional[str] = None


class PredicateArgument(Annotation):
    """
    A span based annotation :class:`PredicateArgument`.

    Args:
        pack (DataPack): The data pack this token belongs to.
        begin (int): The offset of the first character in the predicate
            argument.
        end (int): The offset of the last character in the predicate argument
            + 1.
    """

    def __init__(self, pack: DataPack, begin: int, end: int):
        super().__init__(pack, begin, end)


class PredicateMention(Annotation):
    """
    A span based annotation :class:`PredicateMention`.

    Args:
        begin (int): The offset of the first character in the predicate mention.
        end (int): The offset of the last character in the predicate mention
            + 1.
    """

    def __init__(self, pack: DataPack, begin: int, end: int):
        super().__init__(pack, begin, end)


class PredicateLink(Link):
    """
    A :class:`Link` type entry which take :class:`PredicateMention` as parent
    and :class:`PredicateArgument` as child.

    Args:
        parent (Entry, optional): the parent entry of the link.
        child (Entry, optional): the child entry of the link.
    """

    ParentType = PredicateMention
    """The entry type of the parent node of :class:`PredicateLink`."""

    ChildType = PredicateArgument
    """The entry type of the child node of :class:`PredicateLink`."""

    def __init__(self,
                 pack: DataPack,
                 parent: Optional[PredicateMention] = None,
                 child: Optional[PredicateArgument] = None):
        super().__init__(pack, parent, child)
        self.arg_type = None


# pylint: disable=duplicate-bases
class CoreferenceGroup(Group):
    """
    A :class:`Group` type entry which take :class:`EntityMention` as
    members.

    Args:
        members (Set[EntityMention], optional): a set of
            :class:`EntityMention` objects which are the members of the
            group.
    """
    MemberType = EntityMention
    """The entry type of group members of :class:`CoreferenceGroup`."""

    def __init__(
            self,
            pack: DataPack,
            members: Optional[Set[Entry]] = None
    ):
        super().__init__(pack, members)


class Dependency(Link):
    """
    A :class:`Link` type entry which represent a syntactic dependency.
    """
    ParentType = Token
    """The entry type of the parent node of :class:`Dependency`."""

    ChildType = Token
    """The entry type of the child node of :class:`Dependency`."""

    def __init__(self,
                 pack: DataPack,
                 parent: Optional[Token] = None,
                 child: Optional[Token] = None):
        super().__init__(pack, parent, child)
        self.dep_label: Optional[str] = None
        self.rel_type: Optional[Type] = None
        self.dep_type: Optional[Type] = None


class RelationLink(Link):
    """
    A :class:`~ft.onto.base.Link` type entry which takes
    :class:`~ft.onto.base_ontology.EntityMention` objects as parent and child.

    Args:
        pack (DataPack): the containing pack of this link.
        parent (Entry, optional): the parent entry of the link.
        child (Entry, optional): the child entry of the link.
    """
    ParentType = EntityMention
    """The entry type of the parent node of :class:`RelationLink`."""
    ChildType = EntityMention
    """The entry type of the child node of :class:`RelationLink`."""

    def __init__(
            self,
            pack: DataPack,
            parent: Optional[EntityMention] = None,
            child: Optional[EntityMention] = None):
        super().__init__(pack, parent, child)
        self.rel_type: Optional[Type] = None


class Query(Generic):
    r""" A generic query type to be used for Information Retrieval applications.
    The query can be of any type - a string, array or a tensor.

    Args:
        pack (DataPack): The data pack this query belongs to.

    Attr:
        query: (Any): Query to be searched against.
        doc_ids (Optional[Dict[str, str]]): Document labels pertaining to the
        query mapped to the list of corresponding document ids.
    """
    def __init__(self, pack: DataPack):
        super().__init__(pack)
        self.query: Any = None
        self.doc_ids: Optional[Dict[str, List[str]]] = None

class Utterance(Annotation):
    r"""An annotation based entry useful for dialogue.

    Args:
        pack (DataPack): The data pack this token belongs to.
        begin (int): The offset of the first character in the entity mention.
        end (int): The offset of the last character in the entity mention + 1.

    """

    def __init__(self, pack: DataPack, begin: int, end: int):
        super().__init__(pack, begin, end)
        self.seq_num: str<|MERGE_RESOLUTION|>--- conflicted
+++ resolved
@@ -14,18 +14,13 @@
 """
 This class defines the basic ontology supported by our system
 """
-<<<<<<< HEAD
-from typing import Optional, Dict, List, Set, Any
-=======
 from typing import Optional, Dict, List, Set, Type
->>>>>>> 2b70531a
 from forte.data.data_pack import DataPack
-from forte.data.ontology import Entry, Annotation, Link, Group, Generic
+from forte.data.ontology import Entry, Annotation, Link, Group
 
 __all__ = [
     "Token",
     "Sentence",
-    "Passage",
     "Document",
     "EntityMention",
     "Phrase",
@@ -34,8 +29,7 @@
     "PredicateLink",
     "CoreferenceGroup",
     "Dependency",
-    "RelationLink",
-    "Query"
+    "RelationLink"
 ]
 
 
@@ -96,19 +90,6 @@
         self._sentiment[key] = value
 
 
-class Passage(Annotation):
-    """
-    A span based annotation :class:`Passage`.
-
-    Args:
-        pack (DataPack): The data pack this token belongs to.
-        begin (int): The offset of the first character in the sentence.
-        end (int): The offset of the last character in the sentence + 1.
-    """
-    def __init__(self, pack: DataPack, begin: int, end: int):
-        super().__init__(pack, begin, end)
-
-
 class Document(Annotation):
     """
     A span based annotation :class:`Document`.
@@ -273,23 +254,6 @@
         self.rel_type: Optional[Type] = None
 
 
-class Query(Generic):
-    r""" A generic query type to be used for Information Retrieval applications.
-    The query can be of any type - a string, array or a tensor.
-
-    Args:
-        pack (DataPack): The data pack this query belongs to.
-
-    Attr:
-        query: (Any): Query to be searched against.
-        doc_ids (Optional[Dict[str, str]]): Document labels pertaining to the
-        query mapped to the list of corresponding document ids.
-    """
-    def __init__(self, pack: DataPack):
-        super().__init__(pack)
-        self.query: Any = None
-        self.doc_ids: Optional[Dict[str, List[str]]] = None
-
 class Utterance(Annotation):
     r"""An annotation based entry useful for dialogue.
 
