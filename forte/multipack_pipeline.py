--- conflicted
+++ resolved
@@ -62,11 +62,6 @@
                 selector_class = get_class(selector_hparams['type'])
                 selector_kwargs = selector_hparams["kwargs"]
                 selector = selector_class(**selector_kwargs)
-<<<<<<< HEAD
-
-                self.add_processor(p, selector, processor_hparams)
-=======
->>>>>>> 7772aefc
 
                 self.add_processor(p, selector, processor_hparams)
 
