--- conflicted
+++ resolved
@@ -146,31 +146,14 @@
         raise NotImplementedError
 
     def initialize(self):
-<<<<<<< HEAD
-        self._reader.initialize(resource=self.resource, configs=None)
-=======
         self._reader.initialize(self.resource, self._reader_config)
->>>>>>> 64731659
         self.initialize_processors()
 
     def initialize_processors(self):
         for processor, config in zip(self.processors, self.processor_configs):
             processor.initialize(self.resource, config)
-<<<<<<< HEAD
-            processor.set_ontology(self._ontology)
-            processor.set_input_info()
-            processor.set_output_info()
-
-        if len(self.processors) > 0:
-            # Indicate this as the last processor.
-            self.processors[-1].set_as_last()
-
-    def set_reader(self, reader: BaseReader):
-        # reader.set_ontology(self._ontology)
-=======
 
     def set_reader(self, reader: BaseReader, config: Optional[HParams] = None):
->>>>>>> 64731659
         self._reader = reader
         self._reader_config = config
 
@@ -192,9 +175,6 @@
 
         if selector is None:
             self._selectors.append(DummySelector())
-        else:
-            self._selectors.append(selector)
-
         else:
             self._selectors.append(selector)
 
