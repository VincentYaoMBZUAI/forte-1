--- conflicted
+++ resolved
@@ -16,13 +16,6 @@
     defined as ``Resources`` will be passed on to the processors in the
     pipeline for initialization.
     """
-<<<<<<< HEAD
-    The Resources object is a global registry used in the pipeline
-    The objects defined as the ``Resources`` will be passed on to the
-        processors in the pipeline for the initialization
-    """
-=======
->>>>>>> 7772aefc
 
     def __init__(self, **kwargs):
         self.resources = {}
@@ -70,27 +63,11 @@
         return self.resources[key]
 
     def update(self, **kwargs):
-<<<<<<< HEAD
-        for key, value in kwargs.items():
-            self.resources[key] = value
-=======
         self.resources.update(**kwargs)
->>>>>>> 7772aefc
 
     def remove(self, key: str):
         del self.resources[key]
 
-<<<<<<< HEAD
-    def load(self, path):
-        resources = pickle.load(open(path, 'rb'))
-        self.update(**resources)
-
-    def register_embedder(self, embed):
-        r"""
-        Register the embedder `embed` to the entry
-        :return:
-        """
-=======
     def load(self, keys: Union[List[str], DeserializeDict],
              path: Optional[str] = None):
         r"""Load the resources specified by `keys`.
@@ -117,5 +94,4 @@
 
         else:
             for key, deserializer in keys.items():
-                self.resources[key] = deserializer(Path(path, f"{key}.pkl"))
->>>>>>> 7772aefc
+                self.resources[key] = deserializer(Path(path, f"{key}.pkl"))