import os
<<<<<<< HEAD
from typing import Dict, List, Iterator, Any
=======
from typing import Dict, List, Iterator, Any, Tuple

from forte.common.types import ReplaceOperationsType
from forte.data.base import Span
>>>>>>> 7772aefc

__all__ = [
    "batch_instances",
    "merge_batches",
    "slice_batch",
    "dataset_path_iterator",
    "ensure_dir",
]


def batch_instances(instances: List[Dict]):
    """
    Merge a list of ``instances``.
    """
    batch: Dict[str, Any] = {}
    for instance in instances:
        for entry, fields in instance.items():
            if isinstance(fields, dict):
                if entry not in batch.keys():
                    batch[entry] = {}
                for k, value in fields.items():
                    if k not in batch[entry].keys():
                        batch[entry][k] = []
                    batch[entry][k].append(value)
            else:  # context level feature
                if entry not in batch.keys():
                    batch[entry] = []
                batch[entry].append(fields)
    return batch


def merge_batches(batches: List[Dict]):
    """
    Merge a list of or ``batches``.
    """
    merged_batch: Dict = {}
    for batch in batches:
        for entry, fields in batch.items():
            if isinstance(fields, dict):
                if entry not in merged_batch.keys():
                    merged_batch[entry] = {}
                for k, value in fields.items():
                    if k not in merged_batch[entry].keys():
                        merged_batch[entry][k] = []
                    merged_batch[entry][k].extend(value)
            else:  # context level feature
                if entry not in merged_batch.keys():
                    merged_batch[entry] = []
                merged_batch[entry].extend(fields)
    return merged_batch


def slice_batch(batch, start, length):
    """
    Return a sliced batch of size ``length`` from ``start`` in ``batch``.
    """
    sliced_batch: Dict = {}

    for entry, fields in batch.items():
        if isinstance(fields, dict):
            if entry not in sliced_batch.keys():
                sliced_batch[entry] = {}
            for k, value in fields.items():
                sliced_batch[entry][k] = value[start: start + length]
        else:  # context level feature
            sliced_batch[entry] = fields[start: start + length]

    return sliced_batch


def dataset_path_iterator(dir_path: str, file_extension: str) -> Iterator[str]:
    """
    An iterator returning file_paths in a directory containing files
    of the given datasets
    """
    for root, _, files in os.walk(dir_path):
        for data_file in files:
            if len(file_extension) > 0:
                if data_file.endswith(file_extension):
                    yield os.path.join(root, data_file)
            else:
                yield os.path.join(root, data_file)


<<<<<<< HEAD
=======
def modify_text_and_track_ops(original_text: str,
                              replace_operations: ReplaceOperationsType) -> \
        Tuple[str, ReplaceOperationsType, List[Tuple[Span, Span]], int]:
    """
    Modifies the original text using replace_operations provided by the user
    to return modified text and other data required for tracking original text
    Args:
        original_text: Text to be modified
        replace_operations: A list of spans and the corresponding replacement
        string that the span in the original string is to be replaced with to
        obtain the original string
    Returns:
        modified_text: Text after modification
        replace_back_operations: A list of spans and the corresponding
        replacement string that the span in the modified string is to be
        replaced with to obtain the original string
        processed_original_spans: List of processed span and its corresponding
        original span
        orig_text_len: length of original text
    """
    orig_text_len: int = len(original_text)
    mod_text: str = original_text
    increment: int = 0
    prev_span_end: int = 0
    replace_back_operations: List[Tuple[Span, str]] = []
    processed_original_spans: List[Tuple[Span, Span]] = []

    # Sorting the spans such that the order of replacement strings
    # is maintained -> utilizing the stable sort property of python sort
    replace_operations.sort(key=lambda item: item[0])

    for span, replacement in replace_operations:
        if span.begin < 0 or span.end < 0:
            raise ValueError(
                "Negative indexing not supported")
        if span.begin > len(original_text) or span.end > len(original_text):
            raise ValueError(
                "One of the span indices are outside the string length")
        if span.end < span.begin:
            print(span.begin, span.end)
            raise ValueError(
                "One of the end indices is lesser than start index")
        if span.begin < prev_span_end:
            raise ValueError(
                "The replacement spans should be mutually exclusive")
        span_begin = span.begin + increment
        span_end = span.end + increment
        original_span_text = mod_text[span_begin: span_end]
        mod_text = mod_text[:span_begin] + replacement + mod_text[span_end:]
        increment += len(replacement) - (span.end - span.begin)
        replacement_span = Span(span_begin, span_begin + len(replacement))
        replace_back_operations.append((replacement_span, original_span_text))
        processed_original_spans.append((replacement_span, span))
        prev_span_end = span.end

    return (mod_text, replace_back_operations, sorted(processed_original_spans),
            orig_text_len)


>>>>>>> 7772aefc
def ensure_dir(doc_path: str):
    """
    Ensure the directory for writing this file exists
    Args:
        doc_path: The doc path that is going to be written to.

    Returns:

    """
    parent = os.path.dirname(doc_path)
    if not os.path.exists(parent):
        os.makedirs(parent)<|MERGE_RESOLUTION|>--- conflicted
+++ resolved
@@ -1,12 +1,8 @@
 import os
-<<<<<<< HEAD
-from typing import Dict, List, Iterator, Any
-=======
 from typing import Dict, List, Iterator, Any, Tuple
 
 from forte.common.types import ReplaceOperationsType
 from forte.data.base import Span
->>>>>>> 7772aefc
 
 __all__ = [
     "batch_instances",
@@ -91,8 +87,6 @@
                 yield os.path.join(root, data_file)
 
 
-<<<<<<< HEAD
-=======
 def modify_text_and_track_ops(original_text: str,
                               replace_operations: ReplaceOperationsType) -> \
         Tuple[str, ReplaceOperationsType, List[Tuple[Span, Span]], int]:
@@ -152,7 +146,6 @@
             orig_text_len)
 
 
->>>>>>> 7772aefc
 def ensure_dir(doc_path: str):
     """
     Ensure the directory for writing this file exists
