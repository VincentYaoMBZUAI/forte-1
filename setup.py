import setuptools

long_description = '''
NLP pipeline project to facilitate the production usage of NLP techniques.
'''

setuptools.setup(
    name="forte",
    version="0.0.1",
    url="https://github.com/hunterhector/forte",

    description="NLP pipeline",
    long_description=long_description,
    license='Apache License Version 2.0',

    packages=setuptools.find_packages(),
    platforms='any',

    install_requires=[
        'sortedcontainers',
        'numpy',
        'nltk',
        'jsonpickle',
        'pyyaml',
        'deprecation',
    ],
    extras_require={
        'ner': ['pyyaml', 'torch>=1.1.0', 'torchtext', 'tqdm'],
        'srl': ['mypy-extensions', 'allennlp'],
        'txtgen': ['regex'],
        'stanfordnlp': ['stanfordnlp'],
        'test': ['ddt'],
        'example': ['termcolor'],
<<<<<<< HEAD
        'wikipedia': ['mwxml,mwtypes']
=======
        'wikipedia': ['mwxml', 'mwtypes']
>>>>>>> 7772aefc
    },
    package_data={
    },
    classifiers=[
        'Intended Audience :: Developers',
        'Intended Audience :: Education',
        'Intended Audience :: Science/Research',
        'Operating System :: OS Independent',
        'Programming Language :: Python',
        'Programming Language :: Python :: 3.6',
    ],
)<|MERGE_RESOLUTION|>--- conflicted
+++ resolved
@@ -31,11 +31,7 @@
         'stanfordnlp': ['stanfordnlp'],
         'test': ['ddt'],
         'example': ['termcolor'],
-<<<<<<< HEAD
-        'wikipedia': ['mwxml,mwtypes']
-=======
         'wikipedia': ['mwxml', 'mwtypes']
->>>>>>> 7772aefc
     },
     package_data={
     },
